--- conflicted
+++ resolved
@@ -37,12 +37,8 @@
 
 export const getAgentsDirPath = async () => {
   const MASTRA_APP_DIR = process.env.MASTRA_APP_DIR || process.cwd();
-<<<<<<< HEAD
-  return path.join(MASTRA_APP_DIR, framework?.config?.agents?.agentDirPath);
-=======
 
   return path.join(MASTRA_APP_DIR, framework?.config?.agents?.agentDirPath || '');
->>>>>>> 40c01e3b
 };
 
 export const saveApiKeyToEnvAction = async ({ modelProvider, apiKey }: { modelProvider: string; apiKey: string }) => {
