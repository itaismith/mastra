--- conflicted
+++ resolved
@@ -19,14 +19,9 @@
 import { createAnthropicVertex } from 'anthropic-vertex-ai';
 import { z, ZodSchema } from 'zod';
 
-<<<<<<< HEAD
 import { ToolsInput } from '../agent/types';
 import { MastraBase } from '../base';
 import { LogLevel, RegisteredLogger } from '../logger';
-=======
-import { Integration } from '../integration';
-import { BaseLogMessage, createLogger, Logger, LogLevel, RegisteredLogger } from '../logger';
->>>>>>> 205bb1cf
 import { Run } from '../run/types';
 import { InstrumentClass } from '../telemetry/telemetry.decorators';
 import { CoreTool } from '../tools/types';
