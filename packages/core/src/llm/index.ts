import { createAnthropic } from '@ai-sdk/anthropic';
import { createOpenAI } from '@ai-sdk/openai';
<<<<<<< HEAD
import { createCohere } from '@ai-sdk/cohere';
=======
import { createGoogleGenerativeAI } from '@ai-sdk/google';
import { createMistral } from '@ai-sdk/mistral';
import { createAmazonBedrock } from '@ai-sdk/amazon-bedrock';
import { createAzure } from '@ai-sdk/azure';
import { createXai } from '@ai-sdk/xai';
import { createCohere } from '@ai-sdk/cohere';
import { createAnthropicVertex } from 'anthropic-vertex-ai';
>>>>>>> 4ab4b349
import {
  CoreMessage,
  CoreTool as CT,
  embed,
  embedMany,
  EmbeddingModel,
  generateText,
  LanguageModelV1,
  streamText,
  tool,
} from 'ai';
import { z, ZodSchema } from 'zod';
import { ModelConfig, EmbeddingModelConfig } from './types';
import { AllTools, CoreTool, ToolApi } from '../tools/types';
import { delay } from '../utils';
import { Integration } from '../integration';
import { createLogger, Logger } from '../logger';
<<<<<<< HEAD

export * from './types';
=======
import {
  CustomModelConfig,
  GoogleGenerativeAISettings,
  LLMProvider,
  ModelConfig,
} from './types';
>>>>>>> 4ab4b349

export class LLM<
  TTools,
  TIntegrations extends Integration[] | undefined = undefined,
<<<<<<< HEAD
  TTools extends Record<string, ToolApi<TIntegrations>> | undefined = undefined,
  TKeys extends keyof AllTools<TIntegrations, TTools> = keyof AllTools<
    TIntegrations,
    TTools
  >
=======
  TKeys extends keyof AllTools<TTools, TIntegrations> = keyof AllTools<
    TTools,
    TIntegrations
  >,
>>>>>>> 4ab4b349
> {
  #tools: Record<TKeys, ToolApi>;
  logger: Logger;

  constructor(logger?: Logger) {
    this.#tools = {} as Record<TKeys, ToolApi>;
    this.logger = logger || createLogger({ type: 'CONSOLE' });
  }

  /**
   * Set the concrete tools for the agent
   * @param tools
   */
  __setTools(tools: Record<TKeys, ToolApi>) {
    this.#tools = tools;
    this.logger.debug(`Tools set for LLM`, tools);
  }

  getModelType(model: ModelConfig): string {
    if (!('provider' in model)) {
      throw new Error('Model provider is required');
    }
    const providerToType: Record<LLMProvider, string> = {
      OPEN_AI: 'openai',
      ANTHROPIC: 'anthropic',
      GROQ: 'groq',
      PERPLEXITY: 'perplexity',
      FIREWORKS: 'fireworks',
      TOGETHER_AI: 'togetherai',
      LM_STUDIO: 'lmstuido',
      BASETEN: 'baseten',
      GOOGLE: 'google',
      MISTRAL: 'mistral',
      X_GROK: 'grok',
      COHERE: 'cohere',
      AZURE: 'azure',
      AMAZON: 'amazon',
      ANTHROPIC_VERTEX: 'anthropic-vertex',
    };
    const type =
      providerToType[model.provider as LLMProvider] ?? model.provider;

    this.logger.debug(
      `Model type resolved to ${type} for provider ${model.provider}`
    );

    return type;
  }

  createOpenAICompatibleModel({
    baseURL,
    apiKey,
    defaultModelName,
    modelName,
    fetch,
  }: {
    baseURL: string;
    apiKey: string;
    defaultModelName: string;
    modelName?: string;
    fetch?: typeof globalThis.fetch;
  }): LanguageModelV1 {
    this.logger.debug(
      `Creating OpenAI compatible model with baseURL: ${baseURL}`
    );
    const client = createOpenAI({
      baseURL,
      apiKey,
      fetch,
    });
    return client(modelName || defaultModelName);
  }

  createModelDef({
    model,
  }: {
    model: {
      type: string;
      name?: string;
      toolChoice?: 'auto' | 'required';
      baseURL?: string;
      fetch?: typeof globalThis.fetch;
      apiKey?: string;
    };
  }): LanguageModelV1 {
    let modelDef: LanguageModelV1;
    if (model.type === 'openai') {
      this.logger.info(
        `Initializing OpenAI model ${model.name || 'gpt-4o-2024-08-06'}`
      );
      const openai = createOpenAI({
        apiKey: model?.apiKey || process.env.OPENAI_API_KEY,
      });
      modelDef = openai(model.name || 'gpt-4o-2024-08-06', {
        structuredOutputs: true,
      });
    } else if (model.type === 'anthropic') {
      this.logger.info(
        `Initializing Anthropic model ${
          model.name || 'claude-3-5-sonnet-20240620'
        }`
      );
      const anthropic = createAnthropic({
        apiKey: model?.apiKey || process.env.ANTHROPIC_API_KEY,
      });
      modelDef = anthropic(model.name || 'claude-3-5-sonnet-20240620');
    } else if (model.type === 'google') {
      this.logger.info(
        `Initializing Google model ${model.name || 'gemini-1.5-pro-latest'}`
      );
      const google = createGoogleGenerativeAI({
        baseURL: 'https://generativelanguage.googleapis.com/v1beta',
        apiKey: model?.apiKey || process.env.GOOGLE_GENERATIVE_AI_API_KEY || '',
      });
      modelDef = google(model.name || 'gemini-1.5-pro-latest');
    } else if (model.type === 'groq') {
      this.logger.info(
        `Initializing Groq model ${model.name || 'llama-3.2-90b-text-preview'}`
      );
      modelDef = this.createOpenAICompatibleModel({
        baseURL: 'https://api.groq.com/openai/v1',
        apiKey: model?.apiKey || process.env.GROQ_API_KEY || '',
        defaultModelName: 'llama-3.2-90b-text-preview',
        modelName: model.name,
      });
    } else if (model.type === 'perplexity') {
      this.logger.info(
        `Initializing Perplexity model ${
          model.name || 'llama-3.1-sonar-large-128k-chat'
        }`
      );
      modelDef = this.createOpenAICompatibleModel({
        baseURL: 'https://api.perplexity.ai/',
        apiKey: model?.apiKey || process.env.PERPLEXITY_API_KEY || '',
        defaultModelName: 'llama-3.1-sonar-large-128k-chat',
        modelName: model.name,
      });
    } else if (model.type === 'fireworks') {
      this.logger.info(
        `Initializing Fireworks model ${
          model.name || 'llama-v3p1-70b-instruct'
        }`
      );
      modelDef = this.createOpenAICompatibleModel({
        baseURL: 'https://api.fireworks.ai/inference/v1',
        apiKey: model?.apiKey || process.env.FIREWORKS_API_KEY || '',
        defaultModelName: 'llama-v3p1-70b-instruct',
        modelName: model.name,
      });
    } else if (model.type === 'togetherai') {
      this.logger.info(
        `Initializing TogetherAI model ${model.name || 'google/gemma-2-9b-it'}`
      );
      modelDef = this.createOpenAICompatibleModel({
        baseURL: 'https://api.together.xyz/v1/',
        apiKey: model?.apiKey || process.env.TOGETHER_AI_API_KEY || '',
        defaultModelName: 'google/gemma-2-9b-it',
        modelName: model.name,
      });
    } else if (model.type === 'lmstudio') {
      this.logger.info(
        `Initializing LMStudio model ${model.name || 'llama-3.2-1b'}`
      );

      if (!model?.baseURL) {
        const error = `LMStudio model requires a baseURL`;
        this.logger.error(error);
        throw new Error(error);
      }
      modelDef = this.createOpenAICompatibleModel({
        baseURL: model.baseURL,
        apiKey: 'not-needed',
        defaultModelName: 'llama-3.2-1b',
        modelName: model.name,
      });
    } else if (model.type === 'baseten') {
      this.logger.info(
        `Initializing BaseTen model ${model.name || 'llama-3.1-70b-instruct'}`
      );
      if (model?.fetch) {
        const error = `Custom fetch is required to use ${model.type}. see https://docs.baseten.co/api-reference/openai for more information`;
        this.logger.error(error);
        throw new Error(error);
      }
      modelDef = this.createOpenAICompatibleModel({
        baseURL: 'https://bridge.baseten.co/v1/direct',
        apiKey: model?.apiKey || process.env.BASETEN_API_KEY || '',
        defaultModelName: 'llama-3.1-70b-instruct',
        modelName: model.name,
      });
    } else if (model.type === 'mistral') {
      this.logger.info(
        `Initializing Mistral model ${model.name || 'pixtral-large-latest'}`
      );
      const mistral = createMistral({
        baseURL: 'https://api.mistral.ai/v1',
        apiKey: model?.apiKey || process.env.MISTRAL_API_KEY || '',
      });

      modelDef = mistral(model.name || 'pixtral-large-latest');
    } else if (model.type === 'grok') {
      this.logger.info(
        `Initializing X Grok model ${model.name || 'grok-beta'}`
      );
      const xAi = createXai({
        baseURL: 'https://api.x.ai/v1',
        apiKey: process.env.XAI_API_KEY ?? '',
      });

      modelDef = xAi(model.name || 'grok-beta');
    } else if (model.type === 'cohere') {
      this.logger.info(
        `Initializing Cohere model ${model.name || 'command-r-plus'}`
      );
      const cohere = createCohere({
        baseURL: 'https://api.cohere.com/v2',
        apiKey: model?.apiKey || process.env.COHERE_API_KEY || '',
      });

      modelDef = cohere(model.name || 'command-r-plus');
    } else if (model.type === 'azure') {
      this.logger.info(
        `Initializing Azure model ${model.name || 'gpt-35-turbo-instruct'}`
      );
      const azure = createAzure({
        resourceName: process.env.AZURE_RESOURCE_NAME || '',
        apiKey: model?.apiKey || process.env.AZURE_API_KEY || '',
      });
      modelDef = azure(model.name || 'gpt-35-turbo-instruct');
    } else if (model.type === 'amazon') {
      this.logger.info(
        `Initializing Amazon model ${model.name || 'amazon-titan-tg1-large'}`
      );
      const amazon = createAmazonBedrock({
        region: process.env.AWS_REGION || '',
        accessKeyId: process.env.AWS_ACCESS_KEY_ID || '',
        secretAccessKey: process.env.AWS_SECRET_ACCESS_KEY || '',
        sessionToken: process.env.AWS_SESSION_TOKEN || '',
      });
      modelDef = amazon(model.name || 'amazon-titan-tg1-large');
    } else if (model.type === 'anthropic-vertex') {
      this.logger.info(
        `Initializing Anthropic Vertex model ${model.name || 'claude-3-5-sonnet@20240620'}`
      );
      const anthropicVertex = createAnthropicVertex({
        region: process.env.GOOGLE_VERTEX_REGION,
        projectId: process.env.GOOGLE_VERTEX_PROJECT_ID,
        apiKey: process.env.ANTHROPIC_API_KEY ?? '',
      });
      modelDef = anthropicVertex(model.name || 'claude-3-5-sonnet@20240620');
    } else {
      const error = `Invalid model type: ${model.type}`;
      this.logger.error(error);
      throw new Error(error);
    }

    return modelDef;
  }

<<<<<<< HEAD
  async createEmbedding({
    model,
    value,
    maxRetries,
  }: {
    model: EmbeddingModelConfig;
    value: string[] | string;
    maxRetries: number;
  }) {
    let embeddingModel: EmbeddingModel<string>;

    if (model.provider === 'OPEN_AI_VERCEL') {
      const openai = createOpenAI({
        apiKey: process.env.OPENAI_API_KEY,
      });
      embeddingModel = openai.embedding(model.name);
    } else if (model.provider === 'COHERE') {
      const cohere = createCohere({
        apiKey: process.env.COHERE_API_KEY,
      });
      embeddingModel = cohere.embedding(model.name);
    } else {
      throw new Error(`Invalid embedding model`);
    }

    if (value instanceof Array) {
      return await embedMany({
        model: embeddingModel,
        values: value,
        maxRetries,
      });
    }

    return await embed({
      model: embeddingModel,
      value,
      maxRetries,
    });
  }

  getParams({
=======
  async getParams({
>>>>>>> 4ab4b349
    tools,
    resultTool,
    model,
  }: {
    tools: Record<string, CoreTool>;
    resultTool?: { description: string; parameters: ZodSchema };
    model:
      | ({
          type: string;
          name?: string;
          toolChoice?: 'auto' | 'required';
          baseURL?: string;
          apiKey?: string;
          fetch?: typeof globalThis.fetch;
        } & GoogleGenerativeAISettings)
      | CustomModelConfig;
  }) {
    const toolsConverted = Object.entries(tools).reduce((memo, [key, val]) => {
      memo[key] = tool(val);
      return memo;
    }, {} as Record<string, CT>);

    let answerTool = {};
    if (resultTool) {
      answerTool = { answer: tool(resultTool) };
    }

    let modelDef;

    if ('type' in model) {
      modelDef = this.createModelDef({ model });
    } else {
      if (model.model instanceof Function) {
        modelDef = await model.model();
      } else {
        modelDef = model.model;
      }
    }

    return {
      toolsConverted,
      modelDef,
      answerTool,
      toolChoice: model.toolChoice || 'required',
    };
  }

  convertTools(
    enabledTools?: Partial<Record<TKeys, boolean>>
  ): Record<TKeys, CoreTool> {
    const converted = Object.entries(enabledTools || {}).reduce(
      (memo, value) => {
        const k = value[0] as TKeys;
        const enabled = value[1] as boolean;
        const tool = this.#tools[k];

        if (enabled && tool) {
          memo[k] = {
            description: tool.description,
            parameters: z.object({
              data: tool.schema,
            }),
            execute: tool.executor,
          };
        }
        return memo;
      },
      {} as Record<TKeys, CoreTool>
    );

    this.logger.debug(`Converted tools for LLM`, converted);
    return converted;
  }

  async text({
    model,
    messages,
    onStepFinish,
    maxSteps = 5,
    enabledTools,
  }: {
    enabledTools?: Partial<Record<TKeys, boolean>>;
    model: ModelConfig;
    messages: CoreMessage[];
    onStepFinish?: (step: string) => void;
    maxSteps?: number;
  }) {
    let modelToPass;

    if ('name' in model) {
      modelToPass = {
        type: this.getModelType(model),
        name: model.name,
        toolChoice: model.toolChoice,
        apiKey: model.provider !== 'LM_STUDIO' ? model?.apiKey : undefined,
        baseURL: model.provider === 'LM_STUDIO' ? model.baseURL : undefined,
        fetch: model.provider === 'BASETEN' ? model.fetch : undefined,
      };
    } else {
      modelToPass = model;
    }

    const params = await this.getParams({
      tools: this.convertTools(enabledTools || {}),
      model: modelToPass,
    });

    const argsForExecute = {
      model: params.modelDef,
      tools: {
        ...params.toolsConverted,
        ...params.answerTool,
      },
      toolChoice: params.toolChoice,
      maxSteps,
      onStepFinish: async (props: any) => {
        onStepFinish?.(JSON.stringify(props, null, 2));
        if (
          props?.response?.headers?.['x-ratelimit-remaining-tokens'] &&
          parseInt(
            props?.response?.headers?.['x-ratelimit-remaining-tokens'],
            10
          ) < 2000
        ) {
          this.logger.warn('Rate limit approaching, waiting 10 seconds');
          await delay(10 * 1000);
        }
      },
    };

    this.logger.debug(`Generating text with ${messages.length} messages`);
    return await generateText({
      messages,
      ...argsForExecute,
    });
  }

  async stream({
    model,
    messages,
    onStepFinish,
    onFinish,
    maxSteps = 5,
    enabledTools,
  }: {
    model: ModelConfig;
    enabledTools: Partial<Record<TKeys, boolean>>;
    messages: CoreMessage[];
    onStepFinish?: (step: string) => void;
    onFinish?: (result: string) => Promise<void> | void;
    maxSteps?: number;
  }) {
    let modelToPass;
    if ('name' in model) {
      modelToPass = {
        type: this.getModelType(model),
        name: model.name,
        toolChoice: model.toolChoice,
        apiKey: model.provider !== 'LM_STUDIO' ? model?.apiKey : undefined,
        baseURL: model.provider === 'LM_STUDIO' ? model.baseURL : undefined,
        fetch: model.provider === 'BASETEN' ? model.fetch : undefined,
      };
    } else {
      modelToPass = model;
    }

    const params = await this.getParams({
      tools: this.convertTools(enabledTools),
      model: modelToPass,
    });

    const argsForExecute = {
      model: params.modelDef,
      tools: {
        ...params.toolsConverted,
        ...params.answerTool,
      },
      toolChoice: params.toolChoice,
      maxSteps,
      onStepFinish: async (props: any) => {
        onStepFinish?.(JSON.stringify(props, null, 2));
        if (
          props?.response?.headers?.['x-ratelimit-remaining-tokens'] &&
          parseInt(
            props?.response?.headers?.['x-ratelimit-remaining-tokens'],
            10
          ) < 2000
        ) {
          this.logger.warn('Rate limit approaching, waiting 10 seconds');
          await delay(10 * 1000);
        }
      },
      onFinish: async (props: any) => {
        onFinish?.(JSON.stringify(props, null, 2));
      },
    };

    this.logger.debug(`Streaming text with ${messages.length} messages`);
    return await streamText({
      messages,
      ...argsForExecute,
    });
  }
}<|MERGE_RESOLUTION|>--- conflicted
+++ resolved
@@ -1,8 +1,5 @@
 import { createAnthropic } from '@ai-sdk/anthropic';
 import { createOpenAI } from '@ai-sdk/openai';
-<<<<<<< HEAD
-import { createCohere } from '@ai-sdk/cohere';
-=======
 import { createGoogleGenerativeAI } from '@ai-sdk/google';
 import { createMistral } from '@ai-sdk/mistral';
 import { createAmazonBedrock } from '@ai-sdk/amazon-bedrock';
@@ -10,7 +7,6 @@
 import { createXai } from '@ai-sdk/xai';
 import { createCohere } from '@ai-sdk/cohere';
 import { createAnthropicVertex } from 'anthropic-vertex-ai';
->>>>>>> 4ab4b349
 import {
   CoreMessage,
   CoreTool as CT,
@@ -28,33 +24,20 @@
 import { delay } from '../utils';
 import { Integration } from '../integration';
 import { createLogger, Logger } from '../logger';
-<<<<<<< HEAD
-
-export * from './types';
-=======
 import {
   CustomModelConfig,
   GoogleGenerativeAISettings,
   LLMProvider,
   ModelConfig,
 } from './types';
->>>>>>> 4ab4b349
 
 export class LLM<
   TTools,
   TIntegrations extends Integration[] | undefined = undefined,
-<<<<<<< HEAD
-  TTools extends Record<string, ToolApi<TIntegrations>> | undefined = undefined,
-  TKeys extends keyof AllTools<TIntegrations, TTools> = keyof AllTools<
-    TIntegrations,
-    TTools
-  >
-=======
   TKeys extends keyof AllTools<TTools, TIntegrations> = keyof AllTools<
     TTools,
     TIntegrations
-  >,
->>>>>>> 4ab4b349
+  >
 > {
   #tools: Record<TKeys, ToolApi>;
   logger: Logger;
@@ -297,7 +280,9 @@
       modelDef = amazon(model.name || 'amazon-titan-tg1-large');
     } else if (model.type === 'anthropic-vertex') {
       this.logger.info(
-        `Initializing Anthropic Vertex model ${model.name || 'claude-3-5-sonnet@20240620'}`
+        `Initializing Anthropic Vertex model ${
+          model.name || 'claude-3-5-sonnet@20240620'
+        }`
       );
       const anthropicVertex = createAnthropicVertex({
         region: process.env.GOOGLE_VERTEX_REGION,
@@ -314,7 +299,6 @@
     return modelDef;
   }
 
-<<<<<<< HEAD
   async createEmbedding({
     model,
     value,
@@ -326,7 +310,7 @@
   }) {
     let embeddingModel: EmbeddingModel<string>;
 
-    if (model.provider === 'OPEN_AI_VERCEL') {
+    if (model.provider === 'OPEN_AI') {
       const openai = createOpenAI({
         apiKey: process.env.OPENAI_API_KEY,
       });
@@ -355,10 +339,7 @@
     });
   }
 
-  getParams({
-=======
   async getParams({
->>>>>>> 4ab4b349
     tools,
     resultTool,
     model,
